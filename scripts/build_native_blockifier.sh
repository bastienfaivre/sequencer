--- conflicted
+++ resolved
@@ -10,17 +10,8 @@
 
 function build() {
     echo "Building..."
-<<<<<<< HEAD
-    pushd crates/native_blockifier
-    pypy3.9 -m venv venv
-    source venv/bin/activate
-    export MLIR_SYS_180_PREFIX=/usr/lib/llvm-18/
-    export LLVM_SYS_181_PREFIX=/usr/lib/llvm-18/
-    export TABLEGEN_180_PREFIX=/usr/lib/llvm-18/
-=======
     pypy3.9 -m venv /tmp/venv
     source /tmp/venv/bin/activate
->>>>>>> 5e2e6db2
     cargo build --release -p native_blockifier --features "testing" || clean
     clean
 }
