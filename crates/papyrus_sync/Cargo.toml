[package]
name = "papyrus_sync"
version.workspace = true
edition.workspace = true
repository.workspace = true
license-file.workspace = true

[dependencies]
async-stream.workspace = true
async-trait.workspace = true
cairo-lang-starknet.workspace = true
futures-channel.workspace = true
futures-util.workspace = true
futures.workspace = true
hex.workspace = true
indexmap = { workspace = true, features = ["serde"] }
itertools.workspace = true
libmdbx = { workspace = true, features = ["lifetimed-bytes"] }
<<<<<<< HEAD
papyrus_storage = { path = "../papyrus_storage", version = "0.0.1" }
=======
papyrus_config = { path = "../papyrus_config" }
papyrus_storage = { path = "../papyrus_storage" }
>>>>>>> 299ed9f3
reqwest = { workspace = true, features = ["json", "blocking"] }
serde = { workspace = true, features = ["derive"] }
serde_json.workspace = true
starknet_api.workspace = true
starknet_reader_client = { path = "../starknet_reader_client" }
thiserror.workspace = true
tokio = { workspace = true, features = ["full", "sync"] }
tokio-stream.workspace = true
tracing.workspace = true
url.workspace = true

[dev-dependencies]
simple_logger.workspace = true
assert_matches.workspace = true
mockall.workspace = true
papyrus_storage = { path = "../papyrus_storage", features = ["testing"] }
pretty_assertions.workspace = true
starknet_reader_client = { path = "../starknet_reader_client", features = ["testing"] }
starknet_api = { workspace = true, features = ["testing"] }<|MERGE_RESOLUTION|>--- conflicted
+++ resolved
@@ -16,12 +16,8 @@
 indexmap = { workspace = true, features = ["serde"] }
 itertools.workspace = true
 libmdbx = { workspace = true, features = ["lifetimed-bytes"] }
-<<<<<<< HEAD
 papyrus_storage = { path = "../papyrus_storage", version = "0.0.1" }
-=======
 papyrus_config = { path = "../papyrus_config" }
-papyrus_storage = { path = "../papyrus_storage" }
->>>>>>> 299ed9f3
 reqwest = { workspace = true, features = ["json", "blocking"] }
 serde = { workspace = true, features = ["derive"] }
 serde_json.workspace = true
