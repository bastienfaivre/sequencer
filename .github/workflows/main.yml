name: Main-CI-Flow

on:
  push:
    branches:
      - main
      - main-v[0-9].**
    tags:
      - v[0-9].**

  pull_request:
    types:
      - opened
      - reopened
      - synchronize
      - auto_merge_enabled
      - edited

# On PR events, cancel existing CI runs on this same PR for this workflow.
concurrency:
  group: ${{ github.workflow }}-${{ github.ref }}
  cancel-in-progress: ${{ github.event_name == 'pull_request' }}

jobs:
  commitlint:
    runs-on: starkware-ubuntu-latest-small
    steps:
      - uses: actions/checkout@v4
        with:
          fetch-depth: 0

      - name: Install commitlint
        run: npm install --global @commitlint/cli @commitlint/config-conventional

      - name: Validate PR commits with commitlint
        if: github.event_name == 'pull_request' && !(contains(github.event.pull_request.title, 'merge-main') || contains(github.event.pull_request.title, 'merge main'))
        env:
          BASE_SHA: ${{ github.event.pull_request.base.sha }}
          HEAD_SHA: ${{ github.event.pull_request.head.sha }}
        run: commitlint --from "$BASE_SHA" --to "$HEAD_SHA" --verbose

      - name: Validate PR title with commitlint
        if: github.event_name != 'merge_group' && github.event_name != 'push' && !(contains(github.event.pull_request.title, 'merge-main') || contains(github.event.pull_request.title, 'merge main'))
        env:
          TITLE: ${{ github.event.pull_request.title }}
        run: echo "$TITLE" | commitlint --verbose

  format:
    runs-on: starkware-ubuntu-20-04-medium
    steps:
      - uses: actions/checkout@v4
      - uses: dtolnay/rust-toolchain@master # TODO(Nimrod, 15/8/2024): Use stable toolchain.
        with:
          components: rustfmt
          toolchain: nightly-2024-04-29
      - uses: Swatinem/rust-cache@v2
        with:
          prefix-key: "v0-rust-ubuntu-20.04"
      - run: scripts/rust_fmt.sh --check

  clippy:
    runs-on: starkware-ubuntu-20-04-medium
    steps:
      - uses: actions/checkout@v4
      - uses: Noelware/setup-protoc@1.1.0
      - uses: ./.github/actions/install_rust
        with:
          components: clippy
<<<<<<< HEAD
      - name: Set up Native Dependencies
        uses: ./.github/actions/setup-native-deps
        id: native-deps
=======

      - name: Set up Native Dependencies
        uses: ./.github/actions/setup-native-deps
        id: native-deps

>>>>>>> 1848b1eb
      - uses: Swatinem/rust-cache@v2
        with:
          prefix-key: "v0-rust-ubuntu-20.04"

      # Setup pypy and link to the location expected by .cargo/config.toml.
      - uses: actions/setup-python@v5
        id: setup-pypy
        with:
          python-version: "pypy3.9"
      - run: ln -s '${{ steps.setup-pypy.outputs.python-path }}' /usr/local/bin/pypy3.9
      - env:
          LD_LIBRARY_PATH: ${{ steps.setup-pypy.outputs.pythonLocation }}/bin
        run: echo "LD_LIBRARY_PATH=${LD_LIBRARY_PATH}" >> $GITHUB_ENV

      - run: scripts/clippy.sh

  doc:
    runs-on: starkware-ubuntu-latest-small
    env:
      RUSTDOCFLAGS: "-D warnings"
    steps:
      - uses: actions/checkout@v4
      - uses: ./.github/actions/install_rust
      - name: Set up Native Dependencies
        uses: ./.github/actions/setup-native-deps
        id: native-deps
      - uses: Swatinem/rust-cache@v2
      - uses: Noelware/setup-protoc@1.1.0
        with:
          version: ${{env.PROTOC_VERSION}}
      - run: cargo doc --workspace -r --document-private-items --no-deps

  run-workspace-tests:
    runs-on: starkware-ubuntu-latest-small
    steps:
      - uses: actions/checkout@v4
      - uses: ./.github/actions/install_rust
      - name: Set up Native Dependencies
        uses: ./.github/actions/setup-native-deps
        id: native-deps
      - uses: Swatinem/rust-cache@v2
      - run: cargo test -p workspace_tests

  run-tests:
    runs-on: starkware-ubuntu-latest-large
    steps:
      - uses: actions/checkout@v4
        with:
          # Fetch the entire history.
          fetch-depth: 0
      - uses: ./.github/actions/install_rust
      - name: Set up Native Dependencies
        uses: ./.github/actions/setup-native-deps
        id: native-deps
      - uses: Noelware/setup-protoc@1.1.0
      - uses: Swatinem/rust-cache@v2
        with:
          prefix-key: "v0-rust-ubuntu-20.04"

      # Setup pypy and link to the location expected by .cargo/config.toml.
      - uses: actions/setup-python@v5
        id: setup-pypy
        with:
          python-version: "pypy3.9"
      - run: ln -s '${{ steps.setup-pypy.outputs.python-path }}' /usr/local/bin/pypy3.9
      - env:
          LD_LIBRARY_PATH: ${{ env.Python3_ROOT_DIR }}/bin
        run: echo "LD_LIBRARY_PATH=${LD_LIBRARY_PATH}" >> $GITHUB_ENV
      - name: "Run tests pull request"
        if: github.event_name == 'pull_request'
        run: |
          python3 -m venv ci
          ci/bin/pip install -r scripts/requirements.txt
          ci/bin/python scripts/run_tests.py --changes_only --commit_id ${{ github.event.pull_request.base.sha }}
        env:
          SEED: 0

      - name: "Run tests on push"
        if: github.event_name == 'push'
        # TODO: Better support for running tests on push.
        run: |
          python3 -m venv ci
          ci/bin/pip install -r scripts/requirements.txt
          ci/bin/python scripts/run_tests.py
        env:
          SEED: 0

  taplo:
    runs-on: starkware-ubuntu-latest-small
    steps:
      - uses: actions/checkout@v4
      - uses: ./.github/actions/install_rust
      - uses: Swatinem/rust-cache@v2
      - uses: baptiste0928/cargo-install@v3
        with:
          crate: taplo-cli
          version: "0.9.0"
          locked: true
      - run: scripts/taplo.sh

  machete:
    runs-on: starkware-ubuntu-latest-small
    steps:
      - uses: actions/checkout@v4
      - name: Run Machete (detect unused dependencies)
        uses: bnjbvr/cargo-machete@main

  check:
    runs-on: starkware-ubuntu-latest-small
    env:
      RUSTDOCFLAGS: "-D warnings"
    steps:
      - uses: actions/checkout@v4
      - uses: ./.github/actions/install_rust
      - name: Set up Native Dependencies
        uses: ./.github/actions/setup-native-deps
        id: native-deps
      - uses: Swatinem/rust-cache@v2
      - uses: Noelware/setup-protoc@1.1.0
        with:
          version: ${{env.PROTOC_VERSION}}
      - name: Set up Native Dependencies
        uses: ./.github/actions/setup-native-deps
        id: native-deps
      - run: cargo check --workspace -r --all-features

  merge-gatekeeper:
    runs-on: starkware-ubuntu-latest-small
    # Restrict permissions of the GITHUB_TOKEN.
    # Docs: https://docs.github.com/en/actions/using-jobs/assigning-permissions-to-jobs
    permissions:
      checks: read
      statuses: read
    steps:
      - name: Run Merge Gatekeeper on pull request
        if: github.event_name == 'pull_request'
        uses: upsidr/merge-gatekeeper@v1
        with:
          token: ${{ secrets.GITHUB_TOKEN }}
          timeout: 1500
          interval: 30
          ignored: "code-review/reviewable"

      - name: Run Merge Gatekeeper on Merge Queue || push
        if: github.event_name == 'merge_group' || github.event_name == 'push'
        uses: upsidr/merge-gatekeeper@v1
        with:
          token: ${{ secrets.GITHUB_TOKEN }}
          ref: ${{github.ref}}
          timeout: 1500
          interval: 30
          ignored: "code-review/reviewable"

  codecov:
    runs-on: starkware-ubuntu-latest-medium
    steps:
      - uses: actions/checkout@v4
        with:
          # Fetch the entire history.
          fetch-depth: 0
      - uses: ./.github/actions/install_rust
      - name: Set-Up
        run: |
          sudo apt-get update
          sudo apt-get install -y clang llvm libudev-dev
      - name: Set up Native Dependencies
        uses: ./.github/actions/setup-native-deps
        id: native-deps
      - uses: Noelware/setup-protoc@1.1.0
        with:
          version: ${{env.PROTOC_VERSION}}

      - name: Install cargo-llvm-cov
        uses: taiki-e/install-action@cargo-llvm-cov
      - uses: Swatinem/rust-cache@v2
        with:
          prefix-key: "v0-rust-ubuntu-20.04"
      - run: npm install -g ganache@7.4.3

      # Setup pypy and link to the location expected by .cargo/config.toml.
      - uses: actions/setup-python@v5
        id: setup-pypy
        with:
          python-version: "pypy3.9"
      - run: ln -s '${{ steps.setup-pypy.outputs.python-path }}' /usr/local/bin/pypy3.9
      - env:
          LD_LIBRARY_PATH: ${{ env.Python3_ROOT_DIR }}/bin
        run: echo "LD_LIBRARY_PATH=${LD_LIBRARY_PATH}" >> $GITHUB_ENV

      - name: "Run codecov on pull request"
        id: run_codecov_pr
        if: github.event_name == 'pull_request'
        run: |
          python3 -m venv ci
          ci/bin/pip install -r scripts/requirements.txt
          ci/bin/python scripts/run_codecov.py --changes_only --commit_id ${{ github.event.pull_request.base.sha }}
          if [ -f codecov.json ]; then
            echo "codecov_output=true" >> $GITHUB_OUTPUT
          else
            echo "codecov_output=false" >> $GITHUB_OUTPUT
          fi
        env:
          SEED: 0

      - name: "Run codecov on push"
        if: github.event_name == 'push'
        # TODO: Better support for running tests on push.
        run: |
          python3 -m venv ci
          ci/bin/pip install -r scripts/requirements.txt
          ci/bin/python scripts/run_codecov.py
          echo "codecov_output=true" >> $GITHUB_OUTPUT
        env:
          SEED: 0

      - name: Codecov
        if: steps.run_codecov_pr.outputs.codecov_output == 'true'
        uses: codecov/codecov-action@v3
        with:
          token: ${{ secrets.CODECOV_TOKEN }}
          verbose: true
          fail_ci_if_error: true
          version: "v0.1.15"<|MERGE_RESOLUTION|>--- conflicted
+++ resolved
@@ -66,17 +66,11 @@
       - uses: ./.github/actions/install_rust
         with:
           components: clippy
-<<<<<<< HEAD
-      - name: Set up Native Dependencies
-        uses: ./.github/actions/setup-native-deps
-        id: native-deps
-=======
-
-      - name: Set up Native Dependencies
-        uses: ./.github/actions/setup-native-deps
-        id: native-deps
-
->>>>>>> 1848b1eb
+
+      - name: Set up Native Dependencies
+        uses: ./.github/actions/setup-native-deps
+        id: native-deps
+
       - uses: Swatinem/rust-cache@v2
         with:
           prefix-key: "v0-rust-ubuntu-20.04"
@@ -191,9 +185,6 @@
     steps:
       - uses: actions/checkout@v4
       - uses: ./.github/actions/install_rust
-      - name: Set up Native Dependencies
-        uses: ./.github/actions/setup-native-deps
-        id: native-deps
       - uses: Swatinem/rust-cache@v2
       - uses: Noelware/setup-protoc@1.1.0
         with:
